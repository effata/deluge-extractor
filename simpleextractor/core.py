--- conflicted
+++ resolved
@@ -74,17 +74,7 @@
     # ".bz2": ["bzip2", "-d --keep"],
 
     EXTRACT_COMMANDS = {
-<<<<<<< HEAD
-        ".rar": ["unrar", "x -o- -y"],
-        ".tar": ["tar", "-xf"],
-        ".zip": ["unzip", ""],
-        ".tar.gz": ["tar", "-xzf"], ".tgz": ["tar", "-xzf"],
-        ".tar.bz2": ["tar", "-xjf"], ".tbz": ["tar", "-xjf"],
-        ".tar.lzma": ["tar", "--lzma -xf"], ".tlz": ["tar", "--lzma -xf"],
-        ".tar.xz": ["tar", "--xz -xf"], ".txz": ["tar", "--xz -xf"],
-        ".7z": ["7zr", "x"],
-=======
-        '.rar': ['unrar', 'x -o+ -y'],
+        '.rar': ['unrar', 'x -o- -y'],
         '.tar': ['tar', '-xf'],
         '.zip': ['unzip', ''],
         '.tar.gz': ['tar', '-xzf'],
@@ -96,7 +86,6 @@
         '.tar.xz': ['tar', '--xz -xf'],
         '.txz': ['tar', '--xz -xf'],
         '.7z': ['7zr', 'x'],
->>>>>>> a9140d33
     }
     # Test command exists and if not, remove.
     for command in required_cmds:
@@ -135,60 +124,7 @@
         """
         This is called when a torrent finishes and checks if any files to extract.
         """
-<<<<<<< HEAD
-        tid = component.get("TorrentManager").torrents[torrent_id]
-        tid_status = tid.get_status(["save_path", "name"])
-
-        files = tid.get_files()
-        for f in files:
-            file_root, file_ext = os.path.splitext(f["path"])
-            file_ext_sec = os.path.splitext(file_root)[1]
-            if file_ext_sec and file_ext_sec + file_ext in EXTRACT_COMMANDS:
-                file_ext = file_ext_sec + file_ext
-            elif file_ext not in EXTRACT_COMMANDS or file_ext_sec == '.tar':
-                log.warning("EXTRACTOR: Can't extract file with unknown file type: %s" % f["path"])
-                continue
-            cmd = EXTRACT_COMMANDS[file_ext]
-
-            # Now that we have the cmd, lets run it to extract the files
-            fpath = os.path.join(tid_status["save_path"], os.path.normpath(f["path"]))
-
-            # Default: set destination to the plugin extraction path
-            dest = os.path.normpath(self.config["extract_path"])
-
-            if self.config["use_name_folder"]:
-                # Override destination to the torrent named folder
-                name = tid_status["name"]
-                dest = os.path.join(dest, name)
-
-            if self.config["in_place_extraction"]:
-                # Override destination to the location of the file to be extracted.
-                name = tid_status["name"]
-                save_path = tid_status["save_path"]
-                dest = os.path.join(save_path, os.path.split(f["path"])[0])
-
-            # Create the destination folder if it doesn't exist
-            if not os.path.exists(dest):
-                try:
-                    os.makedirs(dest)
-                except Exception, e:
-                    log.error("EXTRACTOR: Error creating destination folder: %s", e)
-                    return
-
-            def on_extract_success(result, torrent_id, fpath):
-                # XXX: Emit an event
-                log.info("EXTRACTOR: Extract successful: %s (%s)", fpath, torrent_id)
-
-            def on_extract_failed(result, torrent_id, fpath):
-                # XXX: Emit an event
-                log.error("EXTRACTOR: Extract failed: %s (%s)", fpath, torrent_id)
-
-            # Run the command and add some callbacks
-            log.debug("EXTRACTOR: Extracting %s with %s %s to %s", fpath, cmd[0], cmd[1], dest)
-            d = getProcessValue(cmd[0], cmd[1].split() + [str(fpath)], {}, str(dest))
-            d.addCallback(on_extract_success, torrent_id, fpath)
-            d.addErrback(on_extract_failed, torrent_id, fpath)
-=======
+
         tid = component.get('TorrentManager').torrents[torrent_id]
         tid_status = tid.get_status(['download_location', 'name'])
         tstatus = tid.get_status([], False, False, True)
@@ -258,8 +194,8 @@
                 # Override destination if in_place_extraction is set
                 if self.config["in_place_extraction"]:
                     name = tid_status["name"]
-                    save_path = tid_status["download_location"]
-                    dest = os.path.join(save_path, name)
+                    save_path = tid_status["save_path"]
+                    dest = os.path.join(save_path, os.path.split(fpath)[0])
                     log.info("Save path is %s, dest is %s, fpath is %s", save_path, dest, fpath)
 
                 # Create the destination folder if it doesn't exist
@@ -317,8 +253,6 @@
                     labels.append(label_plus_config['labels'][mapping]['name'])
         return labels
 
->>>>>>> a9140d33
-
     @export
     def set_config(self, config):
         """Sets the config dictionary."""
